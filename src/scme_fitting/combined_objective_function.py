--- conflicted
+++ resolved
@@ -194,13 +194,9 @@
 
         return cls(total_objective_functions, total_weights)
 
-<<<<<<< HEAD
     def __call__(
         self, params: dict, idx_slice: slice = slice(None, None, None)
     ) -> float:
-=======
-    def __call__(self, params: dict) -> float:
->>>>>>> 28564170
         """
         Evaluate the combined objective at a given parameter dictionary.
 
